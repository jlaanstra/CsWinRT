--- conflicted
+++ resolved
@@ -10,7 +10,6 @@
 {
     public static class GuidGenerator
     {
-<<<<<<< HEAD
         public static IEnumerable<string> GetAllPossibleSignatureCombinations(
             this IEnumerable<IEnumerable<string>> memberSignatures)
         {
@@ -65,8 +64,6 @@
             return type;
         }
 
-=======
->>>>>>> 4f499b3a
         public static Guid GetGUID(Type type)
         {
             return type.GetGuidType().GUID;
@@ -155,12 +152,8 @@
 
             if (Projections.TryGetDefaultInterfaceTypeForRuntimeClassType(type, out Type iface))
             {
-<<<<<<< HEAD
-                return GetSignatures(_default.FieldType)
+                return GetSignatures(iface)
                     .Select(defaultSignature => "rc(" + type.FullName + ";" + defaultSignature + ")");
-=======
-                return "rc(" + type.FullName + ";" + GetSignature(iface) + ")";
->>>>>>> 4f499b3a
             }
 
             if (type.IsDelegate())
