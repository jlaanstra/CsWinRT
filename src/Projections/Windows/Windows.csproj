--- conflicted
+++ resolved
@@ -1,49 +1,9 @@
-<<<<<<< HEAD
-<Project Sdk="Microsoft.NET.Sdk">
-  <PropertyGroup>
-    <TargetFrameworks>netstandard2.0;net5.0</TargetFrameworks>
-    <Platforms>x64;x86</Platforms>
-    <AssemblyName>Microsoft.Windows.SDK.NET</AssemblyName>
-  </PropertyGroup>
-
-  <ItemGroup>
-    <PackageReference Include="System.Numerics.Vectors" Version="4.5.0" />
-    <ProjectReference Include="..\..\WinRT.Runtime\WinRT.Runtime.csproj" />
-    <ProjectReference Include="..\..\cswinrt\cswinrt.vcxproj" />
-  </ItemGroup>
-
-  <PropertyGroup>
-    <CsWinRTFilters>
--include Windows
-# Exclude Windows.UI, Windows.UI.Text, Windows.UI.Xaml per Microsoft.Windows.SDK.WinUI.Contracts NuGet
--include Windows.UI.Popups
--exclude Windows.UI.Colors
--exclude Windows.UI.IColors
--exclude Windows.UI.ColorHelper
--exclude Windows.UI.IColorHelper
-#-exclude Windows.UI.Text (must include Windows.UI.Text to work around WinUI nuget issues)
--exclude Windows.UI.Xaml
--exclude Windows.ApplicationModel.Store.Preview
-# Allow Windows.UI.Text, Windows.UI.Xaml types used in other namespaces
--include Windows.UI.Text.FontStretch
--include Windows.UI.Text.FontStyle
--include Windows.UI.Text.FontWeight
--include Windows.UI.Text.UnderlineType
--include Windows.UI.Xaml.Media.Animation.ConditionallyIndependentlyAnimatableAttribute     
-    </CsWinRTFilters>
-  </PropertyGroup>
-
-  <PropertyGroup>
-    <DefineConstants>TRACE;MANUAL_IUNKNOWN,UAC_VERSION_13</DefineConstants>
-  </PropertyGroup>
- 
-</Project>
-=======
 ﻿<Project Sdk="Microsoft.NET.Sdk">
 
   <PropertyGroup>
     <TargetFrameworks>netstandard2.0;net5.0</TargetFrameworks>
     <Platforms>x64;x86</Platforms>
+    <AssemblyName>Microsoft.Windows.SDK.NET</AssemblyName>
   </PropertyGroup>
 
   <ItemGroup>
@@ -78,5 +38,4 @@
     <DefineConstants>TRACE;MANUAL_IUNKNOWN,UAC_VERSION_13</DefineConstants>
   </PropertyGroup>
  
-</Project>
->>>>>>> 218bf40b
+</Project>